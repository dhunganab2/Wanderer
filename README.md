--- conflicted
+++ resolved
@@ -1,6 +1,5 @@
 # Wanderer – Find Your Perfect Travel Buddy
 
-<<<<<<< HEAD
 Wanderer connects travelers worldwide through intelligent matching and AI-powered trip planning. Swipe, chat, and explore the world with like-minded adventurers.
 
 ## ✨ What Makes Wanderer Special
@@ -52,6 +51,4 @@
 
 ## 📄 License
 
-This project is licensed under the MIT License.
-=======
->>>>>>> 4a858dc3
+This project is licensed under the MIT License.