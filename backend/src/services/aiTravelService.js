import { GoogleGenerativeAI } from '@google/generative-ai';
import { spawn } from 'child_process';
import path from 'path';
import fs from 'fs';
import { fileURLToPath } from 'url';

const __filename = fileURLToPath(import.meta.url);
const __dirname = path.dirname(__filename);

class AITravelService {
  constructor() {
<<<<<<< HEAD
    // In-memory conversation state storage (in production, use Redis or database)
    this.conversationStates = new Map();

    // API Key rotation system
    this.apiKeys = [
      process.env.GEMINI_API_KEY,
      process.env.GEMINI_API_KEY_BACKUP,
      process.env.GEMINI_API_KEY_BACKUP_2
    ].filter(key => key); // Remove any undefined keys

    this.currentKeyIndex = 0;
    this.keyUsageCount = new Map(); // Track usage per key
    this.maxUsagePerKey = 50; // Switch keys after this many requests
    this.exhaustedKeys = new Set(); // Track which keys are rate limited
    this.keyExhaustionTime = new Map(); // Track when keys were exhausted
    this.quotaResetHours = 24; // Quotas reset every 24 hours
    this.callCounter = 0; // Track total API calls to implement smart rotation

    if (this.apiKeys.length === 0) {
      console.warn('⚠️ No GEMINI_API_KEY provided - AI features will be disabled');
      this.genAI = null;
      this.model = null;
    } else {
      console.log(`🔑 Initialized with ${this.apiKeys.length} API key(s)`);
      this.initializeGemini();
    }

    // Path to Python travel agent system (use working version)
    this.pythonScriptPath = path.join(__dirname, 'working_travel_agent.py');
    this.pythonExecutable = path.join(__dirname, '..', '..', 'venv', 'bin', 'python');

    // System prompt for the AI Travel Buddy
    this.systemPrompt = `You are WanderBuddy, a super chill and enthusiastic AI travel companion for the Wanderer app. You're like that friend who's been everywhere and loves helping people discover amazing places.

PERSONALITY:
- Genuine excitement about travel (but not over-the-top)
- Conversational and relaxed, like texting a knowledgeable friend
- Use casual language and avoid corporate-speak
- Show real enthusiasm when someone mentions cool destinations
- Remember what they've told you and reference it naturally
- Use travel emojis naturally (not excessively): ✈️ 🗺️ 🏔️ 🌍 🎒

RESPONSE STYLE:
- Chat like a real person - use contractions, casual phrases
- Keep it conversational and flowing naturally
- Avoid structured lists unless specifically asked
- Ask follow-up questions that show genuine interest
- Match their energy - if they're excited, be excited too
- Use "I" statements to make it personal ("I love that place!", "I've got some great ideas...")

CONVERSATION FLOW:
- Don't rush to trip planning mode unless they clearly want a full itinerary
- For general questions, give helpful info and naturally check if they want more
- Build on what they say instead of giving generic responses
- Show you're listening by referencing specific things they mention

EXPERTISE SHARING:
- Share insights like personal experiences ("That place is incredible for...")
- Give practical tips without making it feel like a lecture
- Offer to dive deeper instead of dumping all info at once
- Connect recommendations to what they actually care about

EXAMPLES:
User: "hi" → "Hey there! 👋 What's got you thinking about travel today?"
User: "I want to visit Japan" → "Oh, Japan is absolutely amazing! 🇯🇵 What's drawing you there? The food scene, temples, cities, nature...? I can point you toward the perfect spots once I know what gets you excited."
User: "budget tips" → "Smart thinking! Budget travel can actually make trips way more fun and authentic. What kind of trip are you planning? I've got different tricks depending on where you're headed."

Be genuinely helpful, naturally curious, and actually interested in their travel dreams!`;
  }

  // Initialize Gemini with current API key
  initializeGemini() {
    const currentKey = this.apiKeys[this.currentKeyIndex];
    if (currentKey) {
      this.genAI = new GoogleGenerativeAI(currentKey);
      this.model = this.genAI.getGenerativeModel({ model: "gemini-1.5-flash" });

      // Initialize usage count for this key if not exists
      if (!this.keyUsageCount.has(currentKey)) {
        this.keyUsageCount.set(currentKey, 0);
      }

      console.log(`🔑 Using API key #${this.currentKeyIndex + 1} (usage: ${this.keyUsageCount.get(currentKey)}) - ${this.isKeyExhausted(this.currentKeyIndex) ? 'EXHAUSTED' : 'AVAILABLE'}`);
    }
  }

  // Check if a key is currently exhausted (rate limited)
  isKeyExhausted(keyIndex) {
    const key = this.apiKeys[keyIndex];
    if (!this.exhaustedKeys.has(key)) return false;

    // Check if enough time has passed for quota reset
    const exhaustionTime = this.keyExhaustionTime.get(key);
    if (!exhaustionTime) return false;

    const now = new Date();
    const hoursElapsed = (now - exhaustionTime) / (1000 * 60 * 60);

    // Determine reset time based on error type (1 hour for 503 errors, 24 hours for quota)
    const resetHours = keyIndex < this.apiKeys.length && 
                      this.keyUsageCount.get(key) === this.maxUsagePerKey ? 
                      1 : this.quotaResetHours; // 1 hour for service unavailable, 24 for quota

    if (hoursElapsed >= resetHours) {
      // Quota should have reset, remove from exhausted list
      this.exhaustedKeys.delete(key);
      this.keyExhaustionTime.delete(key);
      this.keyUsageCount.set(key, 0); // Reset usage count
      console.log(`🔄 Key #${keyIndex + 1} quota reset after ${hoursElapsed.toFixed(1)} hours`);
      return false;
    }

    return true;
  }

  // Get next available (non-exhausted) key index
  getNextAvailableKeyIndex() {
    // Clean up any expired exhaustions first
    for (let i = 0; i < this.apiKeys.length; i++) {
      this.isKeyExhausted(i); // This will clean up expired keys
    }

    // Find next available key starting from current position
    for (let i = 0; i < this.apiKeys.length; i++) {
      const nextIndex = (this.currentKeyIndex + i) % this.apiKeys.length;
      if (!this.isKeyExhausted(nextIndex)) {
        return nextIndex;
      }
    }

    // All keys are exhausted
    return -1;
  }

  // Smart rotation: Get the best available key for this API call
  // This ensures we cycle through keys instead of always starting with the first
  getBestAvailableKeyIndex() {
    // Clean up any expired exhaustions first
    for (let i = 0; i < this.apiKeys.length; i++) {
      this.isKeyExhausted(i); // This will clean up expired keys
    }

    // Collect all available keys
    const availableKeys = [];
    for (let i = 0; i < this.apiKeys.length; i++) {
      if (!this.isKeyExhausted(i)) {
        availableKeys.push(i);
      }
    }

    if (availableKeys.length === 0) {
      return -1; // All keys exhausted
    }

    // Smart rotation: Use call counter to determine which key to use
    // This ensures we cycle through available keys instead of always using the same one
    const rotationIndex = this.callCounter % availableKeys.length;
    const selectedKeyIndex = availableKeys[rotationIndex];
    
    console.log(`🎯 Smart rotation: Call #${this.callCounter}, Available keys: [${availableKeys.map(i => `#${i + 1}`).join(', ')}], Selected: #${selectedKeyIndex + 1}`);
    
    return selectedKeyIndex;
  }

  // Check if we should rotate to next API key
  shouldRotateKey() {
    if (this.apiKeys.length <= 1) return false;

    // Don't rotate if current key is exhausted (we'll handle this in callGeminiWithRotation)
    if (this.isKeyExhausted(this.currentKeyIndex)) return false;

    const currentKey = this.apiKeys[this.currentKeyIndex];
    const usage = this.keyUsageCount.get(currentKey) || 0;

    return usage >= this.maxUsagePerKey;
  }

  // Rotate to next available API key (skipping exhausted ones)
  rotateApiKey() {
    if (this.apiKeys.length <= 1) return false;

    const nextIndex = this.getNextAvailableKeyIndex();

    if (nextIndex === -1) {
      console.error('❌ All API keys are currently exhausted');
      return false;
    }

    if (nextIndex !== this.currentKeyIndex) {
      this.currentKeyIndex = nextIndex;
      console.log(`🔄 Rotating to available API key #${this.currentKeyIndex + 1}`);
      this.initializeGemini();
    }

    return true;
  }

  // Handle quota exceeded error and try backup key
  async handleQuotaError(originalError) {
    const failedKeyIndex = this.currentKeyIndex;
    const failedKey = this.apiKeys[failedKeyIndex];

    console.warn(`⚠️ API error with key #${failedKeyIndex + 1}:`, originalError.message);

    // For 503 errors (service unavailable), mark as exhausted temporarily (shorter duration)
    // For quota errors, mark as exhausted for full 24 hours
    const isServiceUnavailable = originalError.message.includes('503') || 
                                 originalError.message.includes('Service Unavailable') || 
                                 originalError.message.includes('overloaded');
    
    if (isServiceUnavailable) {
      // Mark as exhausted for 1 hour for service unavailable errors
      this.exhaustedKeys.add(failedKey);
      this.keyExhaustionTime.set(failedKey, new Date());
      this.keyUsageCount.set(failedKey, this.maxUsagePerKey);
      console.log(`❌ Key #${failedKeyIndex + 1} marked as exhausted for 1 hour due to service unavailability`);
    } else {
      // Mark this key as exhausted for full 24 hours for quota errors
      this.exhaustedKeys.add(failedKey);
      this.keyExhaustionTime.set(failedKey, new Date());
      this.keyUsageCount.set(failedKey, this.maxUsagePerKey);
      console.log(`❌ Key #${failedKeyIndex + 1} marked as exhausted until quota resets`);
    }

    // Try to find another available key
    const nextIndex = this.getNextAvailableKeyIndex();

    if (nextIndex !== -1 && nextIndex !== failedKeyIndex) {
      this.currentKeyIndex = nextIndex;
      this.initializeGemini();
      console.log(`🔄 Switched to available backup API key #${this.currentKeyIndex + 1}`);
      return true; // Indicate we can retry
    }

    console.error('❌ All API keys are currently exhausted');
    return false; // No more keys to try
  }

  // Wrapper for Gemini API calls with automatic rotation
  async callGeminiWithRotation(prompt) {
    if (!this.model) {
      throw new Error('Gemini not initialized');
    }

    // Smart rotation: Each new API call starts with the next available key
    // This ensures we don't always start with the first key
    this.callCounter++;
    
    // Find the best available key for this call
    const bestKeyIndex = this.getBestAvailableKeyIndex();
    
    if (bestKeyIndex === -1) {
      throw new Error('All API keys are currently exhausted. Please try again later.');
    }

    // Switch to the best available key if it's different from current
    if (bestKeyIndex !== this.currentKeyIndex) {
      this.currentKeyIndex = bestKeyIndex;
      this.initializeGemini();
      console.log(`🔄 Smart rotation: Using API key #${this.currentKeyIndex + 1} for call #${this.callCounter}`);
    }

    // Check if current key is exhausted (shouldn't happen with smart rotation, but safety check)
    if (this.isKeyExhausted(this.currentKeyIndex)) {
      console.log(`⚠️ Current key #${this.currentKeyIndex + 1} is exhausted, finding available key...`);
      const availableIndex = this.getNextAvailableKeyIndex();

      if (availableIndex === -1) {
        throw new Error('All API keys are currently exhausted. Please try again later.');
      }

      if (availableIndex !== this.currentKeyIndex) {
        this.currentKeyIndex = availableIndex;
        this.initializeGemini();
        console.log(`🔄 Switched to available key #${this.currentKeyIndex + 1}`);
      }
    }

    // Check if we should rotate proactively based on usage
    if (this.shouldRotateKey()) {
      this.rotateApiKey();
    }

    const currentKey = this.apiKeys[this.currentKeyIndex];

    try {
      const result = await this.model.generateContent(prompt);
      const response = await result.response;

      // Increment usage count for successful request
      this.keyUsageCount.set(currentKey, (this.keyUsageCount.get(currentKey) || 0) + 1);

      return response;
    } catch (error) {
      // Check if it's a quota/rate limit error or service unavailable
      if (error.message.includes('429') || error.message.includes('quota') || error.message.includes('limit') || 
          error.message.includes('503') || error.message.includes('Service Unavailable') || error.message.includes('overloaded')) {
        const canRetry = await this.handleQuotaError(error);

        if (canRetry) {
          // Retry with the new key (only one retry to avoid infinite loops)
          console.log(`🔄 Retrying with backup API key #${this.currentKeyIndex + 1}...`);
          const retryResult = await this.model.generateContent(prompt);
          const retryResponse = await retryResult.response;

          // Increment usage count for successful retry
          const newKey = this.apiKeys[this.currentKeyIndex];
          this.keyUsageCount.set(newKey, (this.keyUsageCount.get(newKey) || 0) + 1);

          return retryResponse;
        }
      }

      // If all keys are exhausted, provide a fallback response
      if (this.getNextAvailableKeyIndex() === -1) {
        console.log('🚨 All API keys exhausted, providing fallback response');
        return {
          text: () => "I'm currently experiencing high demand and my AI services are temporarily overloaded. Please try again in a few minutes, or feel free to ask me about travel planning in a different way! ✈️"
        };
      }

      // Re-throw the error if we can't handle it
      throw error;
    }
  }

  async generateResponse(message, userContext = {}, socketService = null) {
    try {
      // Check if user is in an ongoing trip planning conversation
      const conversationState = this.getConversationState(userContext);

      if (conversationState && conversationState.stage === 'gathering_details') {
        console.log('🤖 Continuing trip planning conversation...');
        return this.handleTripPlanningFollowUp(message, userContext, socketService);
      }

      // First try simple pattern detection to avoid API calls when obvious
      const simpleClassification = this.simpleIntentDetection(message, userContext);

      let classification;
      if (simpleClassification) {
        classification = simpleClassification;
        console.log(`🎯 Simple Detection: ${classification.intent} (confidence: ${classification.confidence})`);
      } else {
        // Fall back to AI-powered intent classification for complex cases
        classification = await this.classifyUserIntent(message, userContext);
        console.log(`🧠 AI Classification: ${classification.intent} (confidence: ${classification.confidence})`);
      }

      console.log(`🎯 Detected Intent: ${classification.intent} (confidence: ${classification.confidence})`);

      // Route to appropriate agent based on AI classification
      switch (classification.intent) {
        case 'trip_planning_complete':
          console.log('🚀 Complete trip planning request - triggering CrewAI multi-agent system');
          return await this.handleTripPlanningRequest(message, userContext, socketService);

        case 'trip_planning_incomplete':
          console.log('❓ Incomplete trip planning request - starting conversation state');

          // Store conversation state for follow-ups
          this.setConversationState(userContext.userId, {
            stage: 'gathering_details',
            originalMessage: message,
            classification: classification,
            collectedInfo: {
              destination: classification.extracted_details?.destination || null,
              duration: classification.extracted_details?.duration || null,
              travelers: classification.extracted_details?.travelers || []
            },
            timestamp: new Date().toISOString()
          });

          return await this.handleIncompleteTripRequest(classification, userContext);

        case 'weather_request':
          console.log('🌤️ Weather request - using weather agent');
          const location = classification.extracted_details?.destination || null;
          return await this.handleWeatherRequest(message, userContext, location);

        case 'destination_recommendation':
          console.log('🗺️ Destination recommendation request - using recommendation agent');
          return await this.handleRecommendationsRequest(message, userContext);

        case 'general_chat':
        default:
          console.log('💬 General chat - using conversation agent');
          return await this.generateRegularChatResponse(message, userContext);
      }

    } catch (error) {
      console.error('AI Travel Service Error:', error);
      return {
        success: false,
        error: 'Sorry, I encountered an error while processing your request. Please try again!',
        timestamp: new Date().toISOString()
      };
    }
  }

  // Simple pattern-based intent detection to avoid API calls for obvious cases
  simpleIntentDetection(message, userContext = {}) {
    const lowerMessage = message.toLowerCase().trim();

    // Simple trip planning patterns
    const tripPlanningPatterns = [
      /plan\s+(?:a\s+)?(?:\d+\s*(?:day|days|week|weeks)\s+)?trip\s+to\s+([a-z\s]+)/i,
      /(?:\d+\s*(?:day|days|week|weeks)\s+)?(?:trip|travel|visit)\s+to\s+([a-z\s]+)/i,
      /create\s+(?:a\s+)?(?:\d+\s*(?:day|days|week|weeks)\s+)?(?:trip|itinerary)\s+(?:to\s+)?([a-z\s]+)/i,
      /going\s+to\s+([a-z\s]+)\s+for\s+(\d+)\s*(?:day|days|week|weeks)/i
    ];

    for (const pattern of tripPlanningPatterns) {
      const match = message.match(pattern);
      if (match) {
        // Extract basic trip details
        const destination = match[1] ? match[1].trim() : null;
        const durationMatch = message.match(/(\d+)\s*(?:day|days|week|weeks)/i);
        const duration = durationMatch ? durationMatch[1] + ' days' : null;

        console.log(`🎯 Pattern detected - Destination: ${destination}, Duration: ${duration}`);

        // Check if we have enough for complete trip planning
        if (destination && destination.length > 2 && durationMatch) {
          return {
            intent: 'trip_planning_complete',
            confidence: 0.95,
            reasoning: 'Simple pattern detection found destination and duration',
            extracted_details: {
              destination: destination,
              duration: duration,
              travelers: [],
              completeness: 'mostly_complete'
            }
          };
        } else if (destination && destination.length > 2) {
          return {
            intent: 'trip_planning_incomplete',
            confidence: 0.9,
            reasoning: 'Found destination but missing duration or details',
            extracted_details: {
              destination: destination,
              duration: null,
              travelers: [],
              completeness: 'incomplete'
            }
          };
        }
      }
    }

    // Simple weather patterns
    if (lowerMessage.includes('weather') && (lowerMessage.includes('in') || lowerMessage.includes('for'))) {
      return {
        intent: 'weather_request',
        confidence: 0.9,
        reasoning: 'Simple weather request pattern detected',
        extracted_details: { completeness: 'complete' }
      };
    }

    // Simple greetings
    const greetings = ['hi', 'hello', 'hey', 'good morning', 'good afternoon', 'good evening'];
    if (greetings.some(greeting => lowerMessage.startsWith(greeting) && lowerMessage.length < 20)) {
      return {
        intent: 'general_chat',
        confidence: 0.95,
        reasoning: 'Simple greeting detected',
        extracted_details: { completeness: 'complete' }
      };
    }

    // Simple continuation phrases (like "just create", "go ahead", "make it")
    const continuationPhrases = ['just create', 'create it', 'go ahead', 'make it', 'proceed', 'do it', 'continue'];
    if (continuationPhrases.some(phrase => lowerMessage.includes(phrase))) {
      // Check if user context has recent trip discussion
      if (userContext.recentConversations && userContext.recentConversations.length > 0) {
        const lastConv = userContext.recentConversations[userContext.recentConversations.length - 1];
        if (lastConv.userMessage && lastConv.userMessage.toLowerCase().includes('trip')) {
          return {
            intent: 'trip_planning_incomplete',
            confidence: 0.9,
            reasoning: 'Continuation phrase detected with recent trip context',
            extracted_details: {
              destination: null,
              duration: null,
              travelers: [],
              completeness: 'needs_clarification'
            }
          };
        }
      }
    }

    // If no simple patterns match, return null to use AI classification
    return null;
  }

  // AI-powered intent classification to replace hardcoded detection
  async classifyUserIntent(message, userContext = {}) {
    try {
      const classificationPrompt = `You are an AI assistant that classifies user messages into different travel-related intents.

CLASSIFICATION CATEGORIES:
1. "trip_planning_complete" - User wants complete trip planning with destination, duration, and details
2. "trip_planning_incomplete" - User wants trip planning but missing key details (destination, duration, etc.)
3. "weather_request" - User asking about weather information
4. "destination_recommendation" - User wants destination suggestions or travel advice
5. "general_chat" - General conversation, greetings, or non-travel topics

USER MESSAGE: "${message}"

USER CONTEXT:
- Name: ${userContext.userProfile?.name || 'Unknown'}
- Interests: ${userContext.userProfile?.interests?.join(', ') || 'Not specified'}
- Travel Style: ${userContext.userProfile?.travelStyle?.join(', ') || 'Not specified'}
- Bucket List: ${userContext.userProfile?.bucketList?.join(', ') || 'Not specified'}

ANALYSIS INSTRUCTIONS:
- Look for intent to plan a complete trip vs. asking questions
- Consider the user's travel profile and interests
- Detect both explicit requests ("plan a trip to Japan") and implicit ones ("I want to go somewhere")
- Determine if request has enough details to proceed with full trip planning

EXAMPLES:
- "plan a trip to Japan for 7 days" → trip_planning_complete
- "plan me a trip" → trip_planning_incomplete
- "I want to go somewhere" → trip_planning_incomplete
- "what's the weather in Miami?" → weather_request
- "tell me about Tokyo" → destination_recommendation
- "hi" → general_chat

RESPONSE FORMAT:
Return ONLY a JSON object:
{
  "intent": "trip_planning_complete|trip_planning_incomplete|weather_request|destination_recommendation|general_chat",
  "confidence": 0.95,
  "reasoning": "Brief explanation of classification",
  "extracted_details": {
    "destination": "extracted destination if mentioned",
    "duration": "extracted duration if mentioned",
    "travelers": ["extracted traveler names if mentioned"],
    "completeness": "complete|incomplete|vague"
  }
}`;

      const response = await this.callGeminiWithRotation(classificationPrompt);
      const text = response.text();

      // Clean the response to extract JSON
      const jsonMatch = text.match(/\{[\s\S]*\}/);
      if (!jsonMatch) {
        throw new Error('No JSON found in response');
      }

      const classification = JSON.parse(jsonMatch[0]);

      console.log(`🧠 AI Intent Classification: "${message}" -> ${classification.intent} (confidence: ${classification.confidence})`);
      console.log(`💭 Reasoning: ${classification.reasoning}`);

      return classification;

    } catch (error) {
      console.error('❌ Error in AI intent classification:', error);
      return {
        intent: 'general_chat',
        confidence: 0.5,
        reasoning: 'Fallback due to AI classification error',
        extracted_details: { completeness: 'unknown' }
      };
    }
  }

  // Handle incomplete trip requests with AI-generated follow-up questions
  async handleIncompleteTripRequest(classification, userContext) {
    try {
      const userProfile = userContext.userProfile || {};
      const extractedDetails = classification.extracted_details;

      // Use AI to generate personalized follow-up questions
      const followUpPrompt = `The user wants to plan a trip but provided incomplete information. Generate a personalized response asking for missing details.

USER PROFILE:
- Name: ${userProfile.name || 'there'}
- Interests: ${userProfile.interests?.join(', ') || 'travel'}
- Travel Style: ${userProfile.travelStyle?.join(', ') || 'adventure'}
- Bucket List: ${userProfile.bucketList?.join(', ') || 'various destinations'}

EXTRACTED DETAILS:
- Destination: ${extractedDetails?.destination || 'Not mentioned'}
- Duration: ${extractedDetails?.duration || 'Not mentioned'}
- Travelers: ${extractedDetails?.travelers?.join(', ') || 'Not mentioned'}

MISSING INFORMATION:
${!extractedDetails?.destination ? '- Destination' : ''}
${!extractedDetails?.duration ? '- Duration (how many days)' : ''}
${!extractedDetails?.travelers || extractedDetails.travelers.length === 0 ? '- Travel companions' : ''}

INSTRUCTIONS:
- Create a friendly, personalized response
- Reference their profile and interests
- Ask for missing information naturally
- Show excitement about planning their trip
- Keep it conversational and engaging
- Use their name if available
- Reference their bucket list destinations

RESPONSE FORMAT:
Return a natural, conversational response that asks for the missing information.`;

      const response = await this.callGeminiWithRotation(followUpPrompt);
      const text = response.text();

      return {
        success: true,
        message: text,
        timestamp: new Date().toISOString(),
        type: 'trip_planning_questions',
        metadata: {
          stage: 'gathering_details',
          classification: classification,
          extracted_details: extractedDetails
        }
      };

    } catch (error) {
      console.error('Error generating AI follow-up questions:', error);
      return {
        success: true,
        message: "I'd love to help plan your trip! Could you tell me where you'd like to go and how many days you're thinking?",
        timestamp: new Date().toISOString(),
        type: 'trip_planning_questions'
      };
    }
  }




  // Get conversation state for a user
  getConversationState(userContext) {
    const userId = userContext.userId;
    return userId ? this.conversationStates.get(userId) : null;
  }

  // Set conversation state for a user
  setConversationState(userId, state) {
    if (userId) {
      this.conversationStates.set(userId, state);
      // Auto-expire after 30 minutes
      setTimeout(() => {
        this.conversationStates.delete(userId);
      }, 30 * 60 * 1000);
    }
  }

  // Clear conversation state
  clearConversationState(userId) {
    if (userId) {
      this.conversationStates.delete(userId);
    }
  }

  // Handle follow-up responses in trip planning conversation using AI
  async handleTripPlanningFollowUp(message, userContext, socketService = null) {
    try {
      const conversationState = this.getConversationState(userContext);
      if (!conversationState) {
        // Fallback if state is lost
        return this.generateResponse(message, userContext, socketService);
      }

      console.log('🔗 Previous conversation state:', conversationState.collectedInfo);

      // Analyze the current message to extract new information
      const currentClassification = await this.classifyUserIntent(message, userContext);
      console.log('📝 Current message analysis:', currentClassification.extracted_details);

      // Combine all information from conversation
      const combinedInfo = {
        destination: currentClassification.extracted_details?.destination ||
                    conversationState.collectedInfo?.destination ||
                    null,
        duration: currentClassification.extracted_details?.duration ||
                 conversationState.collectedInfo?.duration ||
                 null,
        travelers: [...new Set([  // Remove duplicates using Set
          ...(currentClassification.extracted_details?.travelers || []),
          ...(conversationState.collectedInfo?.travelers || [])
        ])]
      };

      // Extract duration from simple number responses like "5 days" or "4"
      if (!combinedInfo.duration && /^\d+(\s*(day|days))?\s*$/i.test(message.trim())) {
        const match = message.match(/(\d+)/);
        if (match) {
          combinedInfo.duration = `${match[1]} days`;
        }
      }

      // Extract destination from simple responses like "italy"
      if (!combinedInfo.destination && /^[a-zA-Z\s]+$/i.test(message.trim()) && message.trim().length > 2) {
        const destinations = ['italy', 'japan', 'thailand', 'korea', 'iceland', 'france', 'spain', 'germany', 'usa', 'uk', 'nepal'];
        const lowerMessage = message.toLowerCase().trim();
        if (destinations.some(dest => lowerMessage.includes(dest))) {
          combinedInfo.destination = message.trim();
        }
      }

      console.log('🧩 Combined trip information:', combinedInfo);

      // Check if we have enough information to proceed
      const hasDestination = combinedInfo.destination && combinedInfo.destination.length > 0;
      const hasDuration = combinedInfo.duration && combinedInfo.duration.length > 0;
      const hasTravelers = combinedInfo.travelers && combinedInfo.travelers.length > 0;

      // We need all 3 pieces: destination, duration, and traveler info
      if (hasDestination && hasDuration && hasTravelers) {
        console.log('✅ Trip request now complete! Destination:', combinedInfo.destination, 'Duration:', combinedInfo.duration, 'Travelers:', combinedInfo.travelers.length);

        // Clear conversation state
        this.clearConversationState(userContext.userId);

        // Create complete trip request message
        const completeMessage = `Plan a ${combinedInfo.duration} trip to ${combinedInfo.destination}${combinedInfo.travelers.length > 0 ? ' with ' + combinedInfo.travelers.join(' and ') : ' solo'}`;
        console.log('🚀 Complete trip request:', completeMessage);

        // Process with CrewAI directly
        return await this.handleTripPlanningRequest(completeMessage, userContext, socketService);
      } else {
        // Still missing information, update state and ask follow-up
        console.log('❓ Still missing information. Has destination:', hasDestination, 'Has duration:', hasDuration, 'Has travelers:', hasTravelers);

        // Update conversation state with accumulated info
        conversationState.collectedInfo = combinedInfo;
        conversationState.followUpCount = (conversationState.followUpCount || 0) + 1;

        // If too many follow-ups, offer to help them get started
        if (conversationState.followUpCount >= 6) {
          console.log('⏰ Many follow-ups, offering help to get started...');

          return {
            success: true,
            message: `I want to create the perfect trip plan for you! 🌟 Let me help you get started with three quick questions:

1️⃣ **Where would you like to go?** (Any destination that excites you)
2️⃣ **How many days?** (Weekend getaway? Week-long adventure?)
3️⃣ **Who's joining you?** (Solo adventure or traveling with others?)

Just tell me these three things and I'll have my specialist team create an amazing personalized itinerary! ✈️`,
            timestamp: new Date().toISOString(),
            type: 'trip_planning_guidance',
            metadata: {
              stage: 'guidance_offered',
              collected_info: combinedInfo,
              missing: {
                destination: !hasDestination,
                duration: !hasDuration,
                travelers: !hasTravelers
              }
            }
          };
        }

        // Update state and ask for missing information
        this.setConversationState(userContext.userId, conversationState);

        // Generate context-aware follow-up question
        return await this.generateContextAwareFollowUp(combinedInfo, userContext);
      }
    } catch (error) {
      console.error('Error handling trip planning follow-up:', error);
      this.clearConversationState(userContext.userId);
      return this.generateFallbackResponse(message, userContext);
    }
  }

  // Generate context-aware follow-up questions based on what we already know
  async generateContextAwareFollowUp(combinedInfo, userContext) {
    try {
      const userProfile = userContext.userProfile || {};
      const hasDestination = combinedInfo.destination && combinedInfo.destination.length > 0;
      const hasDuration = combinedInfo.duration && combinedInfo.duration.length > 0;
      const hasTravelers = combinedInfo.travelers && combinedInfo.travelers.length > 0;

      let question = '';

      // Count what we have
      const infoCount = [hasDestination, hasDuration, hasTravelers].filter(Boolean).length;

      if (infoCount === 2) {
        // We have 2 out of 3, ask for the missing one
        if (!hasDestination) {
          question = `Awesome! ${combinedInfo.duration} ${combinedInfo.travelers.length === 1 ? 'solo' : `with ${combinedInfo.travelers.slice(1).join(' and ')}`} sounds amazing! 🌍 Where would you love to go?`;
        } else if (!hasDuration) {
          question = `Perfect! ${combinedInfo.destination} is an incredible choice! 🎉 How many days are you thinking for this adventure?`;
        } else if (!hasTravelers) {
          question = `Amazing! ${combinedInfo.destination} for ${combinedInfo.duration} sounds perfect! 🌟 Are you planning to go solo, or will you have travel companions joining you?`;
        }
      } else if (infoCount === 1) {
        // We have 1 out of 3, ask for the other two
        if (hasDestination) {
          question = `Great choice! ${combinedInfo.destination} is amazing! ✈️ How many days are you thinking, and are you traveling solo or with others?`;
        } else if (hasDuration) {
          question = `Perfect! ${combinedInfo.duration} is a great length for a trip! 🗺️ Where would you like to go, and are you traveling solo or with companions?`;
        } else if (hasTravelers) {
          const travelType = combinedInfo.travelers.length === 1 ? 'Solo travel' : `Traveling with ${combinedInfo.travelers.slice(1).join(' and ')}`;
          question = `${travelType} is going to be amazing! 🌟 Where would you like to go and for how many days?`;
        }
      } else {
        // We have nothing, ask for all three
        if (userProfile.bucketList && userProfile.bucketList.length > 0) {
          const destinations = userProfile.bucketList.slice(0, 2).join(' or ');
          question = `I'd love to help plan your perfect trip! ✨ Let me know: Where would you like to go (maybe ${destinations} from your bucket list?), how many days, and are you traveling solo or with others?`;
        } else {
          question = `Let's create something amazing! 🚀 I need three quick details: Where would you like to go, how many days, and are you traveling solo or with companions?`;
        }
      }

      return {
        success: true,
        message: question,
        timestamp: new Date().toISOString(),
        type: 'trip_planning_questions',
        metadata: {
          stage: 'gathering_details',
          collected_info: combinedInfo,
          missing: {
            destination: !hasDestination,
            duration: !hasDuration,
            travelers: !hasTravelers
          }
        }
      };

    } catch (error) {
      console.error('Error generating context-aware follow-up:', error);
      return {
        success: true,
        message: "I'd love to help plan your trip! Could you tell me where you'd like to go and how many days you're thinking?",
        timestamp: new Date().toISOString(),
        type: 'trip_planning_questions'
      };
    }
  }

  // Handle weather-specific requests
  async handleWeatherRequest(message, userContext, location) {
    if (!location && userContext.userProfile?.location) {
      location = userContext.userProfile.location;
    }

    if (!location) {
      return {
        success: true,
        message: "Oh, weather check! 🌤️ Which place are you curious about?",
        timestamp: new Date().toISOString(),
        type: 'chat'
      };
    }

    try {
      // Try to get weather data from a free weather API
      const weatherData = await this.getWeatherData(location);
      
      if (weatherData) {
        return {
          success: true,
          message: this.formatWeatherResponse(weatherData, location),
          timestamp: new Date().toISOString(),
          type: 'weather',
          metadata: {
            location: location,
            weatherData: weatherData
          }
        };
      }

      // Fallback to AI response if weather API fails
      if (!this.model) {
        return {
          success: true,
          message: `I'd love to give you the scoop on ${location}'s weather! Right now I can't pull live weather data, but definitely check your weather app for the current conditions. Is this for a trip you're planning? I can share some general climate tips for the area!`,
          timestamp: new Date().toISOString(),
          type: 'chat'
        };
      }

      const contextPrompt = this.buildContextPrompt(userContext);
      const weatherPrompt = `${this.systemPrompt}\n\n${contextPrompt}\n\nThe user is asking about weather in ${location}. Be conversational and helpful:
1. Acknowledge their weather question naturally
2. Since you can't access live weather data, suggest they check a weather app
3. Share any general climate knowledge about ${location} if you know it
4. Ask if this is for travel planning to offer more help
5. Keep it casual and friendly

User question: ${message}`;

      const response = await this.callGeminiWithRotation(weatherPrompt);

      return {
        success: true,
        message: response.text(),
        timestamp: new Date().toISOString(),
        type: 'weather_info'
      };
    } catch (error) {
      console.error('Error handling weather request:', error);
      return {
        success: true,
        message: `Ah, ${location} weather! 🌤️ I can't pull live weather data right now, but definitely check your weather app for the current conditions. Planning a trip there? I'd love to help with what to expect climate-wise!`,
        timestamp: new Date().toISOString(),
        type: 'chat'
      };
    }
  }

  // Handle travel options requests (flights, hotels)
  async handleTravelOptionsRequest(message, userContext, agentRequest) {
    if (!this.model) {
      return {
        success: true,
        message: "I'd love to help you find travel options! Could you tell me more about what you're looking for?",
        timestamp: new Date().toISOString(),
        type: 'chat'
      };
    }

    try {
      const contextPrompt = this.buildContextPrompt(userContext);
      const optionsPrompt = `${this.systemPrompt}\n\n${contextPrompt}\n\nThe user is asking about ${agentRequest.searchType} for ${agentRequest.location}. Provide helpful travel advice including:
1. General guidance on booking ${agentRequest.searchType}
2. Tips for finding good deals
3. Recommended booking sites or approaches
4. Timing advice
5. If this seems like part of trip planning, offer to help plan a complete trip

User question: ${message}`;

      const response = await this.callGeminiWithRotation(optionsPrompt);

      return {
        success: true,
        message: response.text(),
        timestamp: new Date().toISOString(),
        type: 'travel_advice'
      };
    } catch (error) {
      console.error('Error handling travel options request:', error);
      return await this.generateRegularChatResponse(message, userContext);
    }
  }

  // Handle recommendation requests
  async handleRecommendationsRequest(message, userContext) {
    if (!this.model) {
      return {
        success: true,
        message: "I'd love to give you some travel recommendations! What kind of experience are you looking for?",
        timestamp: new Date().toISOString(),
        type: 'chat'
      };
    }

    try {
      const contextPrompt = this.buildContextPrompt(userContext);
      const recommendationPrompt = `${this.systemPrompt}\n\n${contextPrompt}\n\nThe user is asking for travel recommendations. Based on their profile, provide personalized destination suggestions that match their interests and travel style. Include:
1. 2-3 specific destination recommendations with brief explanations
2. Why each destination matches their profile
3. One follow-up question to help narrow down their preferences
4. Offer to help plan a complete trip if they're interested

User question: ${message}`;

      const response = await this.callGeminiWithRotation(recommendationPrompt);

      return {
        success: true,
        message: response.text(),
        timestamp: new Date().toISOString(),
        type: 'recommendations'
      };
    } catch (error) {
      console.error('Error handling recommendations request:', error);
      return await this.generateRegularChatResponse(message, userContext);
    }
  }

  // Generate regular chat response using Gemini
  async generateRegularChatResponse(message, userContext) {
    if (!this.model) {
      return {
        success: false,
        error: "AI features are currently unavailable. Please set up the GEMINI_API_KEY to enable AI travel assistance.",
        timestamp: new Date().toISOString()
      };
    }

    try {
      const contextPrompt = this.buildContextPrompt(userContext);
      const fullPrompt = `${this.systemPrompt}\n\n${contextPrompt}\n\nUser Message: ${message}`;

      const response = await this.callGeminiWithRotation(fullPrompt);
      const text = response.text();

      return {
        success: true,
        message: text,
        timestamp: new Date().toISOString(),
        type: 'chat'
      };
    } catch (error) {
      console.error('Error generating regular chat response:', error);
      return {
        success: false,
        error: 'Sorry, I encountered an error while processing your request. Please try again!',
        timestamp: new Date().toISOString()
      };
=======
    const apiKey = process.env.GEMINI_API_KEY;
    if (!apiKey) {
      console.warn('⚠️ GEMINI_API_KEY not provided - AI features will be disabled');
      this.genAI = null;
      this.model = null;
    } else {
      this.genAI = new GoogleGenerativeAI(apiKey);
      this.model = this.genAI.getGenerativeModel({ model: "gemini-1.5-flash" });
>>>>>>> c3baa028
    }
  }

<<<<<<< HEAD
  // Handle complete trip planning requests using Python CrewAI system
  async handleTripPlanningRequest(message, userContext = {}, socketService = null) {
    try {
      console.log('\n🚀 ===== AI TRAVEL PLANNING SYSTEM STARTED =====');
      console.log('📨 Original message:', message);
      console.log('👤 User context:', JSON.stringify(userContext, null, 2));
      console.log('🕐 Timestamp:', new Date().toISOString());

      // Extract trip details from message
      const tripDetails = this.extractTripDetails(message, userContext);
      console.log('📋 Extracted trip details:', {
        destination: tripDetails.destination,
        travelers: tripDetails.travelers,
        duration: tripDetails.duration_days,
        start_date: tripDetails.start_date,
        budget_range: tripDetails.budget_range
      });
=======
    // System prompt for the AI Travel Buddy
    this.systemPrompt = `You are WanderBuddy, a friendly AI travel companion for the Wanderer app. You help users with travel planning and advice.
>>>>>>> c3baa028

      // Send initial status update to frontend
      if (socketService) {
        const userProfile = userContext.userProfile || {};
        const personalizedMessage = this.generatePersonalizedInitialMessage(tripDetails.destination, userProfile);
        
        socketService.sendStatusUpdate(userContext.userId, {
          stage: 'initializing',
          message: personalizedMessage,
          progress: 10,
          agents_status: [
            { name: 'ProfileAnalyst', status: 'preparing', task: `🧠 Analyzing ${userProfile.name || 'your'} travel personality and preferences...` },
            { name: 'DataScout', status: 'preparing', task: `🔍 Searching live data for ${tripDetails.destination}...` },
            { name: 'ItineraryArchitect', status: 'preparing', task: `🎨 Designing itinerary based on ${userProfile.interests?.slice(0, 2).join(' & ') || 'your interests'}...` },
            { name: 'ChiefTravelPlanner', status: 'preparing', task: '📋 Coordinating your complete travel experience...' }
          ]
        });
      }

      console.log('🚀 Launching Multi-Agent CrewAI System...');
      console.log('⏱️  Expected completion time: 30-60 seconds');
      console.log('🐍 Python script path:', this.pythonScriptPath);

      // Call Python CrewAI system with real-time updates
      const pythonResult = await this.callPythonCrewAI(tripDetails, socketService, userContext.userId);

      if (pythonResult.success) {
        console.log('✅ Multi-Agent Trip Planning Completed Successfully!');

        // Send completion status update
        if (socketService) {
          socketService.sendStatusUpdate(userContext.userId, {
            stage: 'completed',
            message: '🎉 Your personalized travel masterpiece is ready! Time to start packing!',
            progress: 100
          });
        }

        console.log('🔧 About to format response. pythonResult keys:', Object.keys(pythonResult));
        console.log('🔧 pythonResult.trip_plan exists:', !!pythonResult.trip_plan);

        // Pass the entire pythonResult if trip_plan doesn't exist, or trip_plan if it does
        const dataToFormat = pythonResult.trip_plan || pythonResult;
        const formattedResponse = this.formatTripPlanResponse(dataToFormat);

        return {
          success: true,
          message: formattedResponse.content || formattedResponse,
          timestamp: new Date().toISOString(),
          type: formattedResponse.type === 'interactive_proposal' ? 'interactive_trip_plan' : 'trip_plan',
          metadata: {
            destination: tripDetails.destination,
            travelers: tripDetails.travelers,
            duration: tripDetails.duration_days,
            trip_type: pythonResult.trip_type,
            agents_used: ['ChiefTravelPlanner', 'ProfileAnalyst', 'DataScout', 'ItineraryArchitect'],
            rawData: formattedResponse.rawData || pythonResult
          }
        };
      } else {
        // Send error status update
        if (socketService) {
          socketService.sendStatusUpdate(userContext.userId, {
            stage: 'fallback',
            message: 'Switching to backup travel assistant...',
            progress: 50
          });
        }

        // Fallback to regular Gemini response
        console.warn('🔄 Multi-Agent system unavailable, falling back to alternative methods:', pythonResult.error);
        return await this.generateFallbackResponse(message, userContext);
      }

    } catch (error) {
      console.error('❌ Trip planning error:', error);

      // Send error status update
      if (socketService) {
        socketService.sendStatusUpdate(userContext.userId, {
          stage: 'error',
          message: 'Switching to backup assistant due to technical issue...',
          progress: 0
        });
      }

      return await this.generateFallbackResponse(message, userContext);
    }
  }

  // Extract trip details from user message
  extractTripDetails(message, userContext = {}) {
    const details = {
      destination: null,
      travelers: [],
      duration_days: 7,
      start_date: null,
      budget_range: null
    };

    // Clean message aggressively to avoid extracting companion/duration info as destination
    let cleanMessage = message
      .replace(/\b(?:going|traveling|trip)\s+(?:solo|alone)\b/gi, '')
      .replace(/\b(?:with\s+(?:friends|family|me\s+and|partner|spouse)[\w\s,]*)\b/gi, '')
      .replace(/\b(?:for\s+)?\d+\s+(?:day|days|week|weeks)\b/gi, '')
      .replace(/\b(?:in\s+)?\d+\s+(?:day|days|week|weeks)\b/gi, '')
      .replace(/\bsolo\b/gi, '')
      .replace(/\balone\b/gi, '')
      .trim();

    // Extract destination using destination parsing patterns
    const destinationPatterns = [
      // "plan/create to [destination]" - most specific first - stop at companion words
      /(?:plan|create).*?(?:to|for)\s+([a-zA-Z\s]+?)(?:\s+(?:with|and|for|in|\d)|$)/i,
      // "to [destination]" patterns - stop at companion words
      /(?:to|visit)\s+([a-zA-Z\s]+?)(?:\s+(?:with|and|for|in|\d)|$)/i,
      // "trip to [destination]" patterns - stop at companion words
      /(?:trip|travel|vacation|holiday)\s+(?:to|in)\s+([a-zA-Z\s]+?)(?:\s+(?:with|and|for|\d)|$)/i,
      // "going to [destination]" patterns - stop at companion words
      /(?:going\s+to)\s+([a-zA-Z\s]+?)(?:\s+(?:with|and|for|\d)|$)/i,
      // "[destination] [duration]" style
      /^([a-zA-Z\s]+?)\s+\d+\s+(?:day|days|week|weeks)/i
    ];

    for (const pattern of destinationPatterns) {
      const match = cleanMessage.match(pattern);
      if (match && match[1] && match[1].trim().length > 2) {
        // Further clean the destination - remove travel words and common names
        let destination = match[1].trim()
          .replace(/\b(?:solo|alone|going|trip|plan|itinerary|with|for|bull|john|jane|mike|sara|alex|chris|david|emma|lisa|mark|anna|tom|amy|sam)\b/gi, '')
          .replace(/\s+/g, ' ')
          .trim();

        if (destination.length > 2) {
          details.destination = destination;
          break;
        }
      }
    }

    // Extract duration
    const durationMatch = message.match(/(\d+)\s*(?:day|days|week|weeks)/i);
    if (durationMatch) {
      const num = parseInt(durationMatch[1]);
      const unit = durationMatch[0].toLowerCase();
      details.duration_days = unit.includes('week') ? num * 7 : num;
    }

    // Extract travelers from context or message
    if (userContext.currentUser) {
      details.travelers.push(userContext.currentUser);
    }

    // Check for solo travel indicators
    const soloIndicators = /\b(solo|alone|by myself|on my own)\b/i;
    if (soloIndicators.test(message)) {
      // Solo travel confirmed - already have current user
      console.log('🎯 Solo travel detected');
    } else {
      // Look for group travel indicators
      const groupIndicators = /\b(with|friends|family|partner|spouse|girlfriend|boyfriend|husband|wife|group|together)\b/i;

      if (groupIndicators.test(message)) {
        // Group travel detected, try to extract specific companions
        const companionPatterns = [
          /(?:me and|with)\s+([a-zA-Z\s,]+)/i,
          /(?:friend|partner|spouse|girlfriend|boyfriend|husband|wife)\s*([a-zA-Z]+)?/i
        ];

        let foundSpecificCompanions = false;
        for (const pattern of companionPatterns) {
          const match = message.match(pattern);
          if (match && match[1]) {
            const companions = match[1].split(/[,\s]+/).filter(name =>
              name.length > 1 && !['and', 'with', 'my', 'friends', 'family'].includes(name.toLowerCase())
            );
            if (companions.length > 0) {
              details.travelers.push(...companions);
              foundSpecificCompanions = true;
            }
          }
        }

        // If group travel mentioned but no specific names, mark as needing clarification
        if (!foundSpecificCompanions) {
          details.travelers = []; // Clear to indicate we need this info
          console.log('🎯 Group travel detected but no specific companions mentioned');
        }
      }
    }

    // Don't use fallbacks - let the conversation flow handle missing info
    if (details.travelers.length === 0 && userContext.currentUser) {
      details.travelers = [userContext.currentUser];
    }

    return details;
  }

  // Call Python CrewAI system with real-time status updates
  async callPythonCrewAI(tripDetails, socketService = null, userId = null) {
    return new Promise((resolve, reject) => {
      const args = [
        this.pythonScriptPath,
        '--mode', 'api',
        '--destination', tripDetails.destination,
        '--travelers', JSON.stringify(tripDetails.travelers),
        '--duration', tripDetails.duration_days.toString()
      ];

      console.log('🐍 Spawning Python process with args:', args);
      console.log('📁 Working directory:', path.dirname(this.pythonScriptPath));

      // Use virtual environment Python
      const venvPython = path.join(__dirname, '../../venv/bin/python3');
      const pythonCmd = fs.existsSync(venvPython) ? venvPython : 'python3';

      console.log('🐍 Using Python executable:', pythonCmd);

      const pythonProcess = spawn(pythonCmd, args, {
        cwd: path.dirname(this.pythonScriptPath),
        env: {
          ...process.env,
          GEMINI_API_KEY: process.env.GEMINI_API_KEY,
          SERPAPI_API_KEY: process.env.SERPAPI_API_KEY || '5af305829c76aed0a9717b14441ce950b69651920d9c4024b74b4f642cb2db00',
          OPENWEATHER_API_KEY: process.env.OPENWEATHER_API_KEY || '9cc22d1a8677ceee7ecd450b6531027b',
          PYTHONPATH: path.dirname(this.pythonScriptPath)
        }
      });

      console.log('🔄 Python process started with PID:', pythonProcess.pid);

      let stdout = '';
      let stderr = '';
      let currentProgress = 20;

      pythonProcess.stdout.on('data', (data) => {
        const output = data.toString();
        stdout += output;
        console.log('🐍 Python STDOUT:', output.trim());

        // Parse agent status updates and forward to frontend
        if (socketService && userId) {
          this.parseAndSendAgentUpdates(output, socketService, userId, currentProgress);
          currentProgress = Math.min(currentProgress + 10, 90);
        }
      });

      pythonProcess.stderr.on('data', (data) => {
        const errorOutput = data.toString();
        stderr += errorOutput;
        
        // Enhanced logging for Python output
        const cleanOutput = errorOutput.trim();
        if (cleanOutput) {
          console.log('🐍 Python Output:', cleanOutput);
          
          // Log system startup messages
          if (cleanOutput.includes('STARTING AI TRAVEL PLANNING SYSTEM')) {
            console.log('\n🚀 ===== PYTHON CREWAI SYSTEM STARTUP =====');
          }
          if (cleanOutput.includes('INITIALIZING AI AGENTS')) {
            console.log('🤖 Initializing multi-agent system...');
          }
          if (cleanOutput.includes('AGENTS ARE NOW WORKING')) {
            console.log('⚡ All agents are now active and collaborating!');
          }
        }

        // Parse agent status from stderr (where our log messages go)
        if (socketService && userId) {
          this.parseAndSendAgentUpdates(errorOutput, socketService, userId, currentProgress);
          currentProgress = Math.min(currentProgress + 5, 85);
        }
      });

      pythonProcess.on('close', (code) => {
        console.log('\n🏁 ===== PYTHON PROCESS COMPLETED =====');
        console.log(`📊 Exit Code: ${code}`);
        console.log(`📄 Final stdout length: ${stdout.length} chars`);
        console.log(`❌ Final stderr length: ${stderr.length} chars`);
        console.log(`⏰ Completion Time: ${new Date().toLocaleTimeString()}`);

        if (code === 0) {
          try {
            console.log('🔄 Attempting to parse Python output...');
            const result = JSON.parse(stdout);
            console.log('✅ Successfully parsed Python result:', Object.keys(result));
            console.log('🎉 Trip planning completed successfully!');
            resolve(result);
          } catch (error) {
            console.error('❌ Failed to parse Python output:', error.message);
            console.error('📄 Raw stdout:', stdout.substring(0, 500) + '...');
            resolve({ success: false, error: 'Failed to parse trip plan' });
          }
        } else {
          console.error('❌ Python process failed with code:', code);
          console.error('📄 stderr:', stderr);
          resolve({ success: false, error: `Python process failed with code ${code}` });
        }
      });

      pythonProcess.on('error', (error) => {
        console.error('❌ Failed to start Python process:', error);
        resolve({ success: false, error: 'Failed to start trip planning system' });
      });

      // Timeout after 2 minutes
      setTimeout(() => {
        pythonProcess.kill();
        resolve({ success: false, error: 'Trip planning timed out' });
      }, 120000);
    });
  }

  // Parse agent updates from Python output and send to frontend
  parseAndSendAgentUpdates(output, socketService, userId, currentProgress) {
    try {
      const agentUpdates = {
        ProfileAnalyst: null,
        DataScout: null,
        ItineraryArchitect: null,
        ChiefTravelPlanner: null
      };

      // Enhanced agent status tracking with detailed thinking updates

      // ProfileAnalyst detailed stages
      if (output.includes('ProfileAnalyst: Analyzing traveler preferences')) {
        console.log('\n🧠 ===== PROFILE ANALYST AGENT ACTIVATED =====');
        agentUpdates.ProfileAnalyst = {
          status: 'thinking',
          task: '🧠 Thinking... Analyzing your travel personality and preferences',
          detail: 'Examining your interests, past travel patterns, and style preferences'
        };
        currentProgress = Math.max(currentProgress, 25);

        setTimeout(() => {
          agentUpdates.ProfileAnalyst = {
            status: 'working',
            task: '🧠 Building your comprehensive travel profile...',
            detail: 'Matching destinations to your personality and creating preference matrix'
          };
          this.sendDetailedStatusUpdate(socketService, userId, currentProgress + 5, agentUpdates);
        }, 2000);
      }

      if (output.includes('ProfileAnalyst: Travel personality identified')) {
        agentUpdates.ProfileAnalyst = {
          status: 'completed',
          task: '✅ Your travel personality profile complete!',
          detail: 'Identified optimal travel style and preference matching'
        };
        currentProgress = Math.max(currentProgress, 35);
      }

      // DataScout detailed stages with real API calls
      if (output.includes('DataScout: Gathering destination-specific data')) {
        console.log('\n🔍 ===== DATA SCOUT AGENT ACTIVATED =====');
        agentUpdates.DataScout = {
          status: 'thinking',
          task: '🔍 Thinking... Planning data collection strategy',
          detail: 'Identifying best sources for flights, hotels, weather, and local insights'
        };
        currentProgress = Math.max(currentProgress, 40);

        setTimeout(() => {
          agentUpdates.DataScout = {
            status: 'working',
            task: '🔍 Searching live flight options...',
            detail: 'Scanning multiple airlines for best routes and prices via SerpAPI'
          };
          this.sendDetailedStatusUpdate(socketService, userId, currentProgress + 3, agentUpdates);
        }, 1500);

        setTimeout(() => {
          agentUpdates.DataScout = {
            status: 'working',
            task: '🏨 Finding perfect accommodations...',
            detail: 'Researching hotels, ratings, and availability in your destination'
          };
          this.sendDetailedStatusUpdate(socketService, userId, currentProgress + 6, agentUpdates);
        }, 4000);

        setTimeout(() => {
          agentUpdates.DataScout = {
            status: 'working',
            task: '🌤️ Checking weather patterns...',
            detail: 'Getting current conditions and forecast via OpenWeatherMap'
          };
          this.sendDetailedStatusUpdate(socketService, userId, currentProgress + 9, agentUpdates);
        }, 6500);
      }

      if (output.includes('DataScout: Flight options found')) {
        agentUpdates.DataScout = {
          status: 'progress',
          task: '✈️ Found amazing flight deals!',
          detail: 'Collected comprehensive flight options with pricing and schedules'
        };
        currentProgress = Math.max(currentProgress, 50);
      }

      if (output.includes('DataScout: Hotel options found')) {
        agentUpdates.DataScout = {
          status: 'progress',
          task: '🏨 Discovered perfect accommodations!',
          detail: 'Found highly-rated hotels matching your style and budget'
        };
        currentProgress = Math.max(currentProgress, 55);
      }

      if (output.includes('DataScout: Data collection complete')) {
        agentUpdates.DataScout = {
          status: 'completed',
          task: '✅ All travel data collected and verified!',
          detail: 'Comprehensive database of flights, hotels, weather, and local insights ready'
        };
        currentProgress = Math.max(currentProgress, 60);
      }

      // ItineraryArchitect detailed stages
      if (output.includes('ItineraryArchitect: Designing personalized itinerary')) {
        console.log('\n🎨 ===== ITINERARY ARCHITECT AGENT ACTIVATED =====');
        agentUpdates.ItineraryArchitect = {
          status: 'thinking',
          task: '🎨 Thinking... Designing optimal itinerary structure',
          detail: 'Analyzing destination layout, travel times, and experience sequencing'
        };
        currentProgress = Math.max(currentProgress, 65);

        setTimeout(() => {
          agentUpdates.ItineraryArchitect = {
            status: 'working',
            task: '🎨 Creating day-by-day experiences...',
            detail: 'Crafting perfect balance of must-sees, hidden gems, and downtime'
          };
          this.sendDetailedStatusUpdate(socketService, userId, currentProgress + 5, agentUpdates);
        }, 2000);

        setTimeout(() => {
          agentUpdates.ItineraryArchitect = {
            status: 'working',
            task: '🍽️ Planning incredible dining experiences...',
            detail: 'Selecting restaurants that match your taste and each day\'s location'
          };
          this.sendDetailedStatusUpdate(socketService, userId, currentProgress + 8, agentUpdates);
        }, 4500);
      }

      if (output.includes('ItineraryArchitect: Itinerary complete')) {
        agentUpdates.ItineraryArchitect = {
          status: 'completed',
          task: '✅ Your perfect itinerary is ready!',
          detail: 'Complete day-by-day plan with activities, dining, and timing optimized'
        };
        currentProgress = Math.max(currentProgress, 80);
      }

      // ChiefTravelPlanner orchestration
      if (output.includes('TravelPlanner: Compiling comprehensive plan')) {
        console.log('\n📋 ===== CHIEF TRAVEL PLANNER AGENT ACTIVATED =====');
        agentUpdates.ChiefTravelPlanner = {
          status: 'thinking',
          task: '📋 Thinking... Orchestrating final travel masterpiece',
          detail: 'Combining all agent insights into cohesive travel experience'
        };
        currentProgress = Math.max(currentProgress, 85);

        setTimeout(() => {
          agentUpdates.ChiefTravelPlanner = {
            status: 'working',
            task: '📋 Weaving everything together...',
            detail: 'Integrating personality insights, real data, and custom itinerary'
          };
          this.sendDetailedStatusUpdate(socketService, userId, currentProgress + 5, agentUpdates);
        }, 2000);

        setTimeout(() => {
          agentUpdates.ChiefTravelPlanner = {
            status: 'working',
            task: '✨ Adding final polish and insights...',
            detail: 'Quality checking and adding personalized touches throughout'
          };
          this.sendDetailedStatusUpdate(socketService, userId, currentProgress + 8, agentUpdates);
        }, 4000);
      }

      if (output.includes('TravelPlanner: Plan finalized')) {
        agentUpdates.ChiefTravelPlanner = {
          status: 'completed',
          task: '✅ Your complete travel plan is ready!',
          detail: 'Final masterpiece combining all specialist insights into your perfect trip'
        };
        currentProgress = Math.max(currentProgress, 95);
      }

      // Only send update if we have new information
      const hasActiveUpdates = Object.values(agentUpdates).some(update => update !== null);
      if (hasActiveUpdates) {
        this.sendDetailedStatusUpdate(socketService, userId, currentProgress, agentUpdates);
      }
    } catch (error) {
      console.error('Error parsing agent updates:', error);
    }
  }

  // Send detailed status update with enhanced information
  sendDetailedStatusUpdate(socketService, userId, currentProgress, agentUpdates) {
    try {
      console.log(`\n📡 ===== SENDING DETAILED STATUS UPDATE =====`);
      console.log(`👤 User ID: ${userId}`);
      console.log(`📊 Progress: ${currentProgress}%`);
      console.log(`🤖 Active Agents: ${Object.entries(agentUpdates).filter(([_, update]) => update).map(([name, _]) => name).join(', ')}`);

      const waitingMessages = {
        ProfileAnalyst: {
          task: '⏳ Waiting to analyze your travel personality...',
          detail: 'Ready to examine your preferences and create personalized recommendations'
        },
        DataScout: {
          task: '⏳ Waiting to search live travel data...',
          detail: 'Prepared to scan flights, hotels, weather, and local insights'
        },
        ItineraryArchitect: {
          task: '⏳ Waiting to design your dream itinerary...',
          detail: 'Standing by to create your perfect day-by-day adventure'
        },
        ChiefTravelPlanner: {
          task: '⏳ Waiting to coordinate your complete plan...',
          detail: 'Ready to orchestrate all elements into your travel masterpiece'
        }
      };

      // Generate dynamic status message based on current progress
      let dynamicMessage = '🚀 My specialist AI team is working on your personalized plan...';

      if (currentProgress < 30) {
        dynamicMessage = '🧠 Analyzing your travel personality and preferences...';
      } else if (currentProgress < 60) {
        dynamicMessage = '🔍 Gathering live flight, hotel, and destination data...';
      } else if (currentProgress < 85) {
        dynamicMessage = '🎨 Crafting your perfect day-by-day itinerary...';
      } else if (currentProgress < 95) {
        dynamicMessage = '📋 Finalizing your complete travel masterpiece...';
      } else {
        dynamicMessage = '✨ Putting the finishing touches on your perfect trip!';
      }

      socketService.sendStatusUpdate(userId, {
        stage: 'processing',
        message: dynamicMessage,
        progress: currentProgress,
        timestamp: new Date().toISOString(),
        agents_status: Object.entries(agentUpdates).map(([name, update]) => ({
          name,
          status: update ? update.status : 'waiting',
          task: update ? update.task : waitingMessages[name].task,
          detail: update ? update.detail : waitingMessages[name].detail,
          thinking: update ? update.status === 'thinking' : false
        })),
        estimated_completion: this.calculateEstimatedCompletion(currentProgress),
        live_data_sources: {
          flights: currentProgress >= 43 ? 'SerpAPI - Scanning live flight data' : 'Ready to search',
          hotels: currentProgress >= 46 ? 'SerpAPI - Finding accommodations' : 'Ready to search',
          weather: currentProgress >= 49 ? 'OpenWeatherMap - Getting conditions' : 'Ready to check',
          local_insights: currentProgress >= 65 ? 'AI Analysis - Curating experiences' : 'Ready to analyze'
        }
      });
    } catch (error) {
      console.error('Error sending detailed status update:', error);
    }
  }

  // Calculate estimated completion time based on progress
  calculateEstimatedCompletion(currentProgress) {
    const totalTime = 45; // seconds
    const remainingProgress = 100 - currentProgress;
    const estimatedSeconds = Math.round((remainingProgress / 100) * totalTime);

    if (estimatedSeconds <= 5) return "Just a few more seconds...";
    if (estimatedSeconds <= 15) return `About ${estimatedSeconds} seconds remaining`;
    if (estimatedSeconds <= 30) return `About ${Math.round(estimatedSeconds/5)*5} seconds remaining`;
    return "Less than a minute remaining";
  }

  // Format trip plan response for frontend
  formatTripPlanResponse(tripPlan) {
    try {
      console.log('🎨 Formatting trip plan response, type:', typeof tripPlan);
      console.log('🎨 Trip plan keys:', Object.keys(tripPlan || {}));

      // Handle the new structured JSON output from improved CrewAI system
      if (typeof tripPlan === 'object' && tripPlan.conversation_stage === 'proposal') {
        console.log('✅ Detected structured proposal response');

        // Create a storytelling narrative based on the trip plan
        const storytellingContent = this.createStorytellingNarrative(tripPlan);

        return {
          type: 'interactive_proposal',
          content: storytellingContent,
          rawData: tripPlan
        };
      }

      // Handle any structured object with trip data
      if (typeof tripPlan === 'object' && tripPlan !== null) {
        console.log('✅ Detected structured object response');
        
        return {
          type: 'interactive_proposal',
          content: 'Your personalized trip plan is ready!',
          rawData: tripPlan
        };
      }

      // Handle legacy string format
      if (typeof tripPlan === 'string') {
        console.log('✅ Detected string response');
        return {
          type: 'text_plan',
          content: tripPlan
        };
      }

      // Fallback formatting for other object types
      console.log('⚠️ Using fallback formatting');
      const fallbackContent = `🌟 **Your Personalized Trip Plan** 🌟\n\n${JSON.stringify(tripPlan, null, 2)}`;
      return {
        type: 'text_plan',
        content: fallbackContent
      };
    } catch (error) {
      console.error('Error formatting trip plan response:', error);
      return {
        type: 'text_plan',
        content: typeof tripPlan === 'string' ? tripPlan : JSON.stringify(tripPlan, null, 2)
      };
    }
  }

  // Fallback to regular Gemini response or Python script
  async generateFallbackResponse(message, userContext) {
    // First try the Python script as fallback for trip planning
    if (message.toLowerCase().includes('trip') || message.toLowerCase().includes('plan') || message.toLowerCase().includes('travel')) {
      try {
        console.log('🔄 Attempting Python script fallback for trip planning...');
        const tripDetails = this.extractTripDetails(message, userContext);
        const pythonResult = await this.callPythonCrewAI(tripDetails, null, userContext.userId);
        
        if (pythonResult.success) {
          console.log('✅ Python script fallback successful!');
          const formattedResponse = this.formatTripPlanResponse(pythonResult);
          
          return {
            success: true,
            message: formattedResponse.content || formattedResponse,
            timestamp: new Date().toISOString(),
            type: formattedResponse.type === 'interactive_proposal' ? 'interactive_trip_plan' : 'trip_plan',
            metadata: {
              destination: tripDetails.destination,
              travelers: tripDetails.travelers,
              duration: tripDetails.duration_days,
              trip_type: pythonResult.trip_type,
              agents_used: ['ChiefTravelPlanner', 'ProfileAnalyst', 'DataScout', 'ItineraryArchitect'],
              rawData: formattedResponse.rawData || pythonResult
            }
          };
        }
      } catch (error) {
        console.log('⚠️ Python script fallback failed:', error.message);
      }
    }

    // If Python script fails or it's not a trip planning request, use static fallback
    if (!this.model) {
      return this.getStaticFallbackResponse(message, userContext);
    }

    try {
<<<<<<< HEAD
=======
      // Check if AI is available
      if (!this.model) {
        return {
          success: false,
          error: 'AI features are currently disabled. Please configure GEMINI_API_KEY to enable AI travel assistance.',
          timestamp: new Date().toISOString()
        };
      }

      // Prepare the context-aware prompt
>>>>>>> c3baa028
      const contextPrompt = this.buildContextPrompt(userContext);
      const fullPrompt = `${this.systemPrompt}\n\n${contextPrompt}\n\nUser Message: ${message}`;

      const response = await this.callGeminiWithRotation(fullPrompt);
      const text = response.text();

      return {
        success: true,
        message: text,
        timestamp: new Date().toISOString(),
        type: 'chat'
      };
    } catch (error) {
      console.log('⚠️ Gemini fallback also failed, using static response');
      return this.getStaticFallbackResponse(message, userContext);
    }
  }

  // Static fallback responses when AI services are unavailable
  getStaticFallbackResponse(message, userContext) {
    const lowercaseMessage = message.toLowerCase();

    // Trip planning fallback
    if (lowercaseMessage.includes('trip') || lowercaseMessage.includes('plan') || lowercaseMessage.includes('travel')) {
      return {
        success: true,
        message: `Hey there! ✈️ I'd love to help you plan your trip, but I'm running into some technical limitations right now.

Here are some quick travel tips while I get back up to speed:

🗺️ **Popular Destinations:**
• Tokyo, Japan - Amazing food, culture, and technology
• Paris, France - Art, history, and romance
• Bali, Indonesia - Beautiful beaches and spiritual experiences
• Iceland - Stunning landscapes and northern lights

💰 **Budget Tips:**
• Book flights 2-3 weeks in advance
• Consider shoulder seasons for better prices
• Use price comparison websites
• Look into local public transportation

📋 **General Packing:**
• Comfortable walking shoes
• Universal power adapter
• Weather-appropriate clothing
• Copy of important documents

Please try asking me again in a few minutes, and I'll be able to give you a personalized itinerary! 🌟`,
        timestamp: new Date().toISOString(),
        type: 'chat'
      };
    }

    // Weather fallback
    if (lowercaseMessage.includes('weather')) {
      return {
        success: true,
        message: `🌤️ I'd love to check the weather for you, but I'm having some technical difficulties right now.

For the most up-to-date weather information, I recommend:
• Weather.com
• AccuWeather
• Your phone's built-in weather app

I'll be back to full functionality soon! Feel free to ask me about travel tips or destinations in the meantime. 😊`,
        timestamp: new Date().toISOString(),
        type: 'chat'
      };
    }

    // General greeting fallback
    if (lowercaseMessage.includes('hi') || lowercaseMessage.includes('hello') || lowercaseMessage.includes('hey')) {
      return {
        success: true,
        message: `Hey there! 👋 I'm WanderBuddy, your AI travel companion!

I'm experiencing some technical difficulties right now, but I'm still here to help with basic travel advice. You can ask me about:

🗺️ General destination recommendations
💰 Budget travel tips
📋 Packing suggestions
🏨 Accommodation advice
🍴 Food and dining tips

For detailed trip planning, please try again in a few minutes when I'm back to full power! ✨`,
        timestamp: new Date().toISOString(),
        type: 'chat'
      };
    }

    // Default fallback
    return {
      success: true,
      message: `I'm sorry, but I'm experiencing some technical difficulties right now and can't provide my usual detailed assistance. 🔧

I should be back to full functionality soon! In the meantime, feel free to:
• Browse travel inspiration online
• Check out travel blogs and forums
• Research your destination of interest

Thanks for your patience, and please try asking me again in a few minutes! 😊`,
      timestamp: new Date().toISOString(),
      type: 'chat'
    };
  }

  // Get weather data from OpenWeatherMap API
  async getWeatherData(location) {
    try {
      const apiKey = process.env.OPENWEATHER_API_KEY;
      if (!apiKey) {
        console.log('⚠️ No OpenWeather API key found, skipping weather data');
        return null;
      }

      const response = await fetch(
        `https://api.openweathermap.org/data/2.5/weather?q=${encodeURIComponent(location)}&appid=${apiKey}&units=metric`
      );
      
      if (!response.ok) {
        console.log(`⚠️ Weather API error: ${response.status}`);
        return null;
      }

      const data = await response.json();
      return {
        temperature: Math.round(data.main.temp),
        description: data.weather[0].description,
        humidity: data.main.humidity,
        windSpeed: data.wind.speed,
        country: data.sys.country,
        city: data.name
      };
    } catch (error) {
      console.log('⚠️ Weather API error:', error.message);
      return null;
    }
  }

  // Format weather response
  formatWeatherResponse(weatherData, location) {
    const { temperature, description, humidity, windSpeed, city, country } = weatherData;
    
    return `🌤️ **Current Weather in ${city}, ${country}**

🌡️ **Temperature:** ${temperature}°C
☁️ **Conditions:** ${description.charAt(0).toUpperCase() + description.slice(1)}
💧 **Humidity:** ${humidity}%
💨 **Wind:** ${windSpeed} m/s

Perfect weather for exploring! ${temperature > 25 ? '☀️ Great for outdoor activities!' : temperature < 15 ? '🧥 You might want a light jacket!' : '🌤️ Comfortable weather for sightseeing!'}

Is this for a trip you're planning? I can help you plan the perfect itinerary! ✈️`;
  }

  // Create comprehensive storytelling narrative for trip plan with real data
  createStorytellingNarrative(tripPlan) {
    const destination = tripPlan.trip_summary?.destination || tripPlan.destination || 'your destination';
    const duration = tripPlan.trip_summary?.duration || tripPlan.duration || '7';
    const budget = tripPlan.trip_summary?.estimated_budget || tripPlan.budget || 'your budget';

    let narrative = `🌟 **Your ${destination} Adventure - Crafted with Real Live Data** 🌟\n\n`;

    // Opening story with personalization
    narrative += `${tripPlan.welcome_message || `Welcome to your personalized ${duration}-day journey to ${destination}! Every detail below has been researched using live data sources to ensure you get the most current information available.`}\n\n`;

    // Data sources used (transparency)
    narrative += `**📡 Live Data Sources Used:**\n`;
    narrative += `• ✈️ **Flights:** Real-time pricing via SerpAPI\n`;
    narrative += `• 🏨 **Hotels:** Live availability and ratings\n`;
    narrative += `• 🌤️ **Weather:** Current conditions from OpenWeatherMap\n`;
    narrative += `• 🎯 **Experiences:** AI-curated based on your personality\n\n`;

    // Why this plan is perfect for them
    narrative += `**🎯 Why This Plan is Perfect for You:**\n`;
    narrative += `I've carefully crafted this ${duration}-day journey specifically for your travel style and interests using real-time data analysis. `;

    if (tripPlan.personalization_reasoning) {
      narrative += `${tripPlan.personalization_reasoning}\n\n`;
    } else {
      narrative += `Every detail has been chosen to create unforgettable memories that align with what makes you tick as a traveler.\n\n`;
    }

    // Current weather and timing (real data)
    if (tripPlan.weather_data || tripPlan.weather_and_packing?.current_conditions) {
      narrative += `**🌤️ Current Weather & Perfect Timing:**\n`;

      if (tripPlan.weather_data) {
        const weather = tripPlan.weather_data;
        narrative += `**Right now in ${destination}:** ${weather.temperature || '22'}°C, ${weather.description || 'pleasant conditions'}\n`;
        narrative += `**Humidity:** ${weather.humidity || '65'}% | **Wind:** ${weather.wind_speed || '5'} m/s\n`;
        if (weather.forecast) {
          narrative += `**7-Day Outlook:** ${weather.forecast}\n`;
        }
      } else {
        narrative += `${tripPlan.weather_and_packing.current_conditions}\n`;
      }
      narrative += `*This is actually ideal timing for your trip - the weather will enhance every experience I've planned for you.*\n\n`;
    }

    // Trip highlights with storytelling
    if (tripPlan.daily_itinerary || tripPlan.itinerary_narrative?.key_experiences) {
      narrative += `**✨ Your Day-by-Day Adventure:**\n`;

      if (tripPlan.daily_itinerary) {
        tripPlan.daily_itinerary.forEach((day, index) => {
          narrative += `**Day ${index + 1}: ${day.title || `Day ${index + 1}`}**\n`;
          if (day.activities) {
            day.activities.forEach(activity => {
              narrative += `• ${activity.time ? activity.time + ' - ' : ''}${activity.name}\n`;
              if (activity.description) {
                narrative += `  *${activity.description}*\n`;
              }
              if (activity.cost) {
                narrative += `  💰 Est. cost: ${activity.cost}\n`;
              }
            });
          }
          narrative += `\n`;
        });
      } else if (tripPlan.itinerary_narrative?.key_experiences) {
        tripPlan.itinerary_narrative.key_experiences.forEach((exp, index) => {
          narrative += `${index + 1}. **${exp.title}** - ${exp.description}\n`;
          if (exp.timing) narrative += `   ⏰ Best time: ${exp.timing}\n`;
          if (exp.cost_range) narrative += `   💰 Cost range: ${exp.cost_range}\n`;
        });
      }
      narrative += `\n`;
    }

    // Flight options with real data
    if (tripPlan.flight_options || tripPlan.interactive_cards?.flight_options) {
      narrative += `**✈️ Live Flight Options (Updated ${new Date().toLocaleDateString()}):**\n`;
      narrative += `*These prices are based on current market rates and may change*\n\n`;

      const flights = tripPlan.flight_options || tripPlan.interactive_cards.flight_options;
      flights.forEach((flight, index) => {
        narrative += `**Option ${index + 1}: ${flight.airline || flight.carrier}**\n`;
        narrative += `💰 **Price:** ${flight.price} | ⏱️ **Duration:** ${flight.duration || flight.travel_time}\n`;
        if (flight.departure_time) narrative += `🛫 **Departure:** ${flight.departure_time}\n`;
        if (flight.arrival_time) narrative += `🛬 **Arrival:** ${flight.arrival_time}\n`;
        if (flight.stops !== undefined) {
          narrative += `🔄 **Stops:** ${flight.stops === 0 ? 'Direct flight' : `${flight.stops} stop(s)`}\n`;
        }
        if (flight.reasoning) {
          narrative += `*✨ ${flight.reasoning}*\n`;
        }
        if (flight.booking_link) {
          narrative += `🔗 [Book Now](${flight.booking_link})\n`;
        }
        narrative += `\n`;
      });
    }

    // Hotel options with real data
    if (tripPlan.hotel_options || tripPlan.interactive_cards?.accommodation_options) {
      narrative += `**🏨 Handpicked Accommodations (Live Rates):**\n`;
      narrative += `*Rates checked on ${new Date().toLocaleDateString()} and subject to availability*\n\n`;

      const hotels = tripPlan.hotel_options || tripPlan.interactive_cards.accommodation_options;
      hotels.forEach((hotel, index) => {
        narrative += `**${hotel.name}**\n`;
        narrative += `💰 **Rate:** ${hotel.price} per night | ⭐ **Rating:** ${hotel.rating || hotel.stars}/5\n`;
        narrative += `📍 **Location:** ${hotel.location || hotel.area}\n`;
        if (hotel.amenities && hotel.amenities.length > 0) {
          narrative += `🏨 **Amenities:** ${hotel.amenities.join(', ')}\n`;
        }
        if (hotel.distance_to_center) {
          narrative += `🚶 **Distance to center:** ${hotel.distance_to_center}\n`;
        }
        if (hotel.reasoning) {
          narrative += `*✨ ${hotel.reasoning}*\n`;
        }
        if (hotel.booking_link) {
          narrative += `🔗 [Check Availability](${hotel.booking_link})\n`;
        }
        narrative += `\n`;
      });
    }

    // Restaurant recommendations with real data
    if (tripPlan.restaurant_recommendations) {
      narrative += `**🍽️ Curated Dining Experiences:**\n`;
      tripPlan.restaurant_recommendations.forEach((restaurant, index) => {
        narrative += `**${restaurant.name}** (${restaurant.cuisine || 'Local cuisine'})\n`;
        narrative += `📍 ${restaurant.location || restaurant.address}\n`;
        if (restaurant.rating) narrative += `⭐ ${restaurant.rating}/5`;
        if (restaurant.price_range) narrative += ` | 💰 ${restaurant.price_range}`;
        if (restaurant.specialty) narrative += `\n🌟 **Must try:** ${restaurant.specialty}`;
        if (restaurant.opening_hours) narrative += `\n🕒 **Hours:** ${restaurant.opening_hours}`;
        narrative += `\n\n`;
      });
    }

    // Local transportation with real data
    if (tripPlan.transportation_info) {
      narrative += `**🚇 Getting Around ${destination}:**\n`;
      const transport = tripPlan.transportation_info;
      if (transport.best_option) {
        narrative += `**Recommended:** ${transport.best_option}\n`;
      }
      if (transport.day_pass_cost) {
        narrative += `**Day Pass:** ${transport.day_pass_cost}\n`;
      }
      if (transport.tips && transport.tips.length > 0) {
        narrative += `**Insider Tips:**\n`;
        transport.tips.forEach(tip => {
          narrative += `• ${tip}\n`;
        });
      }
      narrative += `\n`;
    }

    // Budget breakdown with real calculations
    if (tripPlan.budget_breakdown || tripPlan.estimated_costs) {
      narrative += `**💰 Transparent Budget Breakdown:**\n`;
      narrative += `*Based on current market rates and your selected options*\n\n`;

      const budget_data = tripPlan.budget_breakdown || tripPlan.estimated_costs;
      Object.entries(budget_data).forEach(([category, amount]) => {
        narrative += `• **${category.charAt(0).toUpperCase() + category.slice(1)}:** ${amount}\n`;
      });

      if (tripPlan.total_estimated_cost) {
        narrative += `\n**Total Estimated Cost:** ${tripPlan.total_estimated_cost}\n`;
        narrative += `*💡 Tip: Prices are estimates based on current rates and may vary with booking timing*\n`;
      }
      narrative += `\n`;
    }

    // Essential packing list based on weather
    if (tripPlan.packing_recommendations || tripPlan.weather_and_packing?.packing_list) {
      narrative += `**🎒 Smart Packing List (Based on Current Weather):**\n`;
      const packing = tripPlan.packing_recommendations || tripPlan.weather_and_packing.packing_list;

      if (Array.isArray(packing)) {
        packing.forEach(item => {
          narrative += `• ${item}\n`;
        });
      } else if (typeof packing === 'object') {
        Object.entries(packing).forEach(([category, items]) => {
          narrative += `**${category}:**\n`;
          if (Array.isArray(items)) {
            items.forEach(item => narrative += `• ${item}\n`);
          }
        });
      }
      narrative += `\n`;
    }

    // Cultural insights and tips
    if (tripPlan.cultural_insights || tripPlan.local_tips) {
      narrative += `**🌍 Cultural Insights & Local Tips:**\n`;
      const insights = tripPlan.cultural_insights || tripPlan.local_tips;

      if (Array.isArray(insights)) {
        insights.forEach(tip => {
          narrative += `• ${tip}\n`;
        });
      } else if (typeof insights === 'object') {
        Object.entries(insights).forEach(([category, tips]) => {
          narrative += `**${category}:**\n`;
          if (Array.isArray(tips)) {
            tips.forEach(tip => narrative += `• ${tip}\n`);
          } else {
            narrative += `• ${tips}\n`;
          }
        });
      }
      narrative += `\n`;
    }

    // Next steps with booking urgency
    narrative += `**🚀 Ready to Make This Adventure Real?**\n`;
    if (tripPlan.booking_recommendations) {
      narrative += `${tripPlan.booking_recommendations}\n`;
    } else {
      narrative += `✈️ **Book flights first** - prices change frequently and these deals won't last\n`;
      narrative += `🏨 **Reserve accommodations** - availability is limited for your dates\n`;
      narrative += `📅 **Best booking window:** Next 24-48 hours for optimal pricing\n`;
    }
    narrative += `\n`;

    // Data freshness disclaimer
    narrative += `**📊 Data Freshness:**\n`;
    narrative += `• Flight prices updated: ${new Date().toLocaleString()}\n`;
    narrative += `• Hotel rates updated: ${new Date().toLocaleString()}\n`;
    narrative += `• Weather data: Live from OpenWeatherMap\n`;
    narrative += `• Local insights: AI-curated from verified sources\n\n`;

    // Credits with personality and technical details
    narrative += `---\n`;
    if (tripPlan.agent_credits) {
      narrative += `*🤖 Crafted by your AI specialist team: ${Object.values(tripPlan.agent_credits).join(', ')}*\n`;
    } else {
      narrative += `*🤖 Crafted by: ProfileAnalyst, DataScout, ItineraryArchitect & ChiefTravelPlanner*\n`;
    }
    narrative += `*📡 Powered by: SerpAPI, OpenWeatherMap, Google Gemini AI*\n`;
    narrative += `*⚡ Processing time: ${tripPlan.processing_time || '32'} seconds*`;

    return narrative;
  }

  // Generate personalized initial message based on user profile
  generatePersonalizedInitialMessage(destination, userProfile) {
    const name = userProfile.name ? `, ${userProfile.name}` : '';
    const interests = userProfile.interests || [];
    const travelStyle = userProfile.travelStyle || [];
    
    let message = `🌟 Amazing choice${name}! ${destination} is calling your name!`;
    
    if (interests.length > 0) {
      const topInterests = interests.slice(0, 2).join(' and ');
      message += ` I can already see some perfect ${topInterests} experiences waiting for you.`;
    }
    
    if (travelStyle.length > 0) {
      const style = Array.isArray(travelStyle) ? travelStyle[0] : travelStyle;
      message += ` Given your ${style.toLowerCase()} travel style, this is going to be incredible!`;
    }
    
    message += ` Let me rally my specialist team to craft your perfect adventure.`;
    
    return message;
  }

  buildContextPrompt(userContext) {
    let contextParts = [];

    if (userContext.userProfile) {
      const profile = userContext.userProfile;
      contextParts.push(`USER PROFILE CONTEXT:`);

      if (profile.name) contextParts.push(`- Name: ${profile.name}`);
      if (profile.age) contextParts.push(`- Age: ${profile.age}`);
      if (profile.location) contextParts.push(`- Location: ${profile.location}`);
      if (profile.travelStyle) {
        const styles = Array.isArray(profile.travelStyle) ? profile.travelStyle : [profile.travelStyle];
        contextParts.push(`- Travel Style: ${styles.join(', ')}`);
      }
      if (profile.interests && profile.interests.length > 0) {
        contextParts.push(`- Interests: ${profile.interests.join(', ')}`);
      }
      if (profile.bucketList && profile.bucketList.length > 0) {
        contextParts.push(`- Bucket List Destinations: ${profile.bucketList.slice(0, 5).join(', ')}`);
      }
      if (profile.travelExperience) {
        contextParts.push(`- Travel Experience: ${profile.travelExperience}`);
      }
      if (profile.preferredBudget) {
        contextParts.push(`- Preferred Budget: ${profile.preferredBudget}`);
      }

      // Add intelligent conversation starters based on profile
      contextParts.push(`\nPERSONALIZATION NOTES:`);
      if (profile.interests && profile.interests.length > 0) {
        contextParts.push(`- Connect travel suggestions to their interests: ${profile.interests.slice(0, 3).join(', ')}`);
      }
      if (profile.bucketList && profile.bucketList.length > 0) {
        contextParts.push(`- Reference or build on bucket list: ${profile.bucketList.slice(0, 3).join(', ')}`);
      }
      if (profile.travelStyle) {
        const styles = Array.isArray(profile.travelStyle) ? profile.travelStyle : [profile.travelStyle];
        contextParts.push(`- Tailor recommendations for ${styles.join(' and ')} travel style`);
      }
    }

    if (userContext.recentConversations && userContext.recentConversations.length > 0) {
      contextParts.push(`\nRECENT CONVERSATION CONTEXT:`);
      userContext.recentConversations.slice(-3).forEach((conv, index) => {
        contextParts.push(`${index + 1}. User: ${conv.userMessage}`);
        contextParts.push(`   WanderBuddy: ${conv.aiResponse.substring(0, 100)}...`);
      });
    }

    if (userContext.currentLocation) {
      contextParts.push(`\nCURRENT LOCATION: ${userContext.currentLocation}`);
    }

    if (userContext.upcomingTrips && userContext.upcomingTrips.length > 0) {
      contextParts.push(`\nUPCOMING TRIPS: ${userContext.upcomingTrips.join(', ')}`);
    }

    return contextParts.length > 0 ? contextParts.join('\n') : '';
  }

  // Quick action responses for common travel questions
  getQuickActions() {
    return [
      {
        id: 'destination_ideas',
        text: 'Get destination ideas',
        prompt: "I'm looking for destination recommendations. Can you suggest some amazing places to travel based on my profile?"
      },
      {
        id: 'budget_tips',
        text: 'Budget travel tips',
        prompt: "What are some effective ways to travel on a budget without compromising on the experience?"
      },
      {
        id: 'packing_advice',
        text: 'Packing advice',
        prompt: "Can you give me some smart packing tips for my upcoming trip?"
      },
      {
        id: 'local_culture',
        text: 'Cultural insights',
        prompt: "I want to learn about local customs and cultural etiquette for respectful travel."
      },
      {
        id: 'safety_tips',
        text: 'Safety & preparation',
        prompt: "What safety precautions and preparations should I consider for my travels?"
      },
      {
        id: 'hidden_gems',
        text: 'Hidden gems',
        prompt: "Can you recommend some off-the-beaten-path places and hidden gems to explore?"
      }
    ];
  }

  // Generate welcome message based on user profile
  generateWelcomeMessage(userProfile = {}) {
    const name = userProfile.name || 'there';
    const hasDestinations = userProfile.bucketList && userProfile.bucketList.length > 0;

    if (hasDestinations) {
      return `Hey ${name}! 👋 I'm WanderBuddy, your travel companion. I see you've got some cool destinations planned! What can I help you with? ✈️`;
    }

    return `Hey ${name}! 👋 I'm WanderBuddy, here to help with all your travel questions. Planning any trips? 🌍`;
  }
}

export default AITravelService;<|MERGE_RESOLUTION|>--- conflicted
+++ resolved
@@ -9,7 +9,6 @@
 
 class AITravelService {
   constructor() {
-<<<<<<< HEAD
     // In-memory conversation state storage (in production, use Redis or database)
     this.conversationStates = new Map();
 
@@ -40,7 +39,6 @@
     // Path to Python travel agent system (use working version)
     this.pythonScriptPath = path.join(__dirname, 'working_travel_agent.py');
     this.pythonExecutable = path.join(__dirname, '..', '..', 'venv', 'bin', 'python');
-
     // System prompt for the AI Travel Buddy
     this.systemPrompt = `You are WanderBuddy, a super chill and enthusiastic AI travel companion for the Wanderer app. You're like that friend who's been everywhere and loves helping people discover amazing places.
 
@@ -1028,20 +1026,9 @@
         error: 'Sorry, I encountered an error while processing your request. Please try again!',
         timestamp: new Date().toISOString()
       };
-=======
-    const apiKey = process.env.GEMINI_API_KEY;
-    if (!apiKey) {
-      console.warn('⚠️ GEMINI_API_KEY not provided - AI features will be disabled');
-      this.genAI = null;
-      this.model = null;
-    } else {
-      this.genAI = new GoogleGenerativeAI(apiKey);
-      this.model = this.genAI.getGenerativeModel({ model: "gemini-1.5-flash" });
->>>>>>> c3baa028
-    }
-  }
-
-<<<<<<< HEAD
+    }
+  }
+
   // Handle complete trip planning requests using Python CrewAI system
   async handleTripPlanningRequest(message, userContext = {}, socketService = null) {
     try {
@@ -1059,10 +1046,6 @@
         start_date: tripDetails.start_date,
         budget_range: tripDetails.budget_range
       });
-=======
-    // System prompt for the AI Travel Buddy
-    this.systemPrompt = `You are WanderBuddy, a friendly AI travel companion for the Wanderer app. You help users with travel planning and advice.
->>>>>>> c3baa028
 
       // Send initial status update to frontend
       if (socketService) {
@@ -1744,19 +1727,6 @@
     }
 
     try {
-<<<<<<< HEAD
-=======
-      // Check if AI is available
-      if (!this.model) {
-        return {
-          success: false,
-          error: 'AI features are currently disabled. Please configure GEMINI_API_KEY to enable AI travel assistance.',
-          timestamp: new Date().toISOString()
-        };
-      }
-
-      // Prepare the context-aware prompt
->>>>>>> c3baa028
       const contextPrompt = this.buildContextPrompt(userContext);
       const fullPrompt = `${this.systemPrompt}\n\n${contextPrompt}\n\nUser Message: ${message}`;
 
