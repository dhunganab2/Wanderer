--- conflicted
+++ resolved
@@ -547,27 +547,17 @@
           <div className="flex items-center space-x-3">
             <div className="w-8 h-8 rounded-full bg-gradient-ocean flex items-center justify-center">
               <span className="text-sm font-bold text-white">
-<<<<<<< HEAD
-                {userContext?.userProfile?.name?.charAt(0).toUpperCase() || user?.displayName?.charAt(0).toUpperCase() || 'T'}
-=======
                 {userProfile?.name?.charAt(0)?.toUpperCase() || user?.displayName?.charAt(0)?.toUpperCase() || user?.email?.charAt(0)?.toUpperCase() || 'T'}
->>>>>>> a9860e5c
               </span>
             </div>
             {sidebarExpanded && (
               <div className="flex-1">
                 <div className="text-sm font-medium text-foreground">
-<<<<<<< HEAD
-                  {userContext?.userProfile?.name || user?.displayName || 'Traveler'}
-                </div>
-                <div className="text-xs text-muted-foreground">Travel Enthusiast</div>
-=======
                   {userProfile?.name || user?.displayName || user?.email?.split('@')[0] || 'Traveler'}
                 </div>
                 <div className="text-xs text-muted-foreground">
                   {userProfile?.travelStyle?.length > 0 ? `${userProfile.travelStyle[0]} Traveler` : 'Travel Enthusiast'}
                 </div>
->>>>>>> a9860e5c
               </div>
             )}
           </div>
